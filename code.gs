/*
  =============================================================================
  Project Page: https://github.com/cmenon12/bank-account-to-sheets
  Copyright:    (c) 2021 by Christopher Menon
  License:      GNU General Public License, version 3 (GPL-3.0)
                http://www.opensource.org/licenses/gpl-3.0.html
  =============================================================================
 */


/**
 * Make a request to the URL using the params.
 *
 * @param {string} url the URL to make the request to.
 * @param {Object} params the params to use with the request.
 * @return {string} the text of the response if successful.
 * @throws {Error} response status code was not 200.
 */
function makeRequest(url, params) {

  // Make the POST request
  const response = UrlFetchApp.fetch(url, params);
  const status = response.getResponseCode();
  const responseText = response.getContentText();

  // If successful then return the response text
  if (status === 200) {
    return responseText;

    // Otherwise log and throw an error
  } else {
    Logger.log(`There was a ${status} error fetching ${url}.`);
    Logger.log(responseText);
    throw Error(`There was a ${status} error fetching ${url}.`);
  }

}


/**
 * Exchanges a public token for an access token (internal logic).
 * @param {string} publicToken The public token to exchange.
 */
function _exchangePublicTokenInternal(publicToken) {
    // Get or create the Plaid sheet
    let sheet = SpreadsheetApp.getActiveSpreadsheet().getSheetByName("Plaid");
    if (!sheet) {
      sheet = SpreadsheetApp.getActiveSpreadsheet().insertSheet("Plaid");
    }

    // Ensure headers are present
    const headers = ["link_token_response", "link_get_response", "last_cursor", "item_id", "access_token"];
    for (let i = 0; i < headers.length; i++) {
        if (sheet.getRange(1, i + 1).getValue() !== headers[i]) {
            sheet.getRange(1, i + 1).setValue(headers[i]);
        }
    }

    const request = {
      client_id: getSecrets().CLIENT_ID,
      secret: getSecrets().SECRET,
      public_token: publicToken,
    };

    const params = {
      method: "post",
      contentType: "application/json",
      payload: JSON.stringify(request),
      muteHttpExceptions: true,
    };

    const responseText = makeRequest(`${getSecrets().URL}/item/public_token/exchange`, params);
    const data = JSON.parse(responseText);

    if (data.access_token && data.item_id) {
      // Store the new credentials in the last row
      const lastRow = sheet.getLastRow();
      sheet.getRange(lastRow, 4).setValue(data.item_id);
      sheet.getRange(lastRow, 5).setValue(data.access_token);

      SpreadsheetApp.getActiveSpreadsheet().toast(`Successfully exchanged public token. Access token stored.`);
      Logger.log(`Successfully exchanged public token for item_id: ${data.item_id}`);
    } else {
      Logger.log("Failed to exchange public token. Response did not contain access_token and item_id.");
      Logger.log(JSON.stringify(data, null, 2));
      SpreadsheetApp.getActiveSpreadsheet().toast("Failed to exchange public token. Please check the logs.");
      throw new Error("Failed to exchange public token.");
    }
}

<<<<<<< HEAD
/**
 * Exchanges a public token for an access token by prompting the user.
 */
function exchangePublicToken() {
  try {
    const ui = SpreadsheetApp.getUi();
    const response = ui.prompt(
      'Exchange Public Token',
      'Please enter the public_token from Plaid Link:',
      ui.ButtonSet.OK_CANCEL);

    if (response.getSelectedButton() == ui.Button.OK) {
      const publicToken = response.getResponseText();
      if (publicToken) {
        _exchangePublicTokenInternal(publicToken);
      } else {
        ui.alert("No public token was entered.");
      }
    }
  } catch (e) {
    Logger.log(`An error occurred in exchangePublicToken: ${e.message}`);
    Logger.log(e);
    SpreadsheetApp.getUi().alert(`Error during public token exchange: ${e.message}`);
  }
}

=======
>>>>>>> f5cf770f

/**
 * Gets information about a link token.
 */
function getLinkTokenInfo() {
  try {
    // Get the Plaid sheet
    const sheet = SpreadsheetApp.getActiveSpreadsheet().getSheetByName("Plaid");
    if (!sheet) {
      SpreadsheetApp.getActiveSpreadsheet().toast("The 'Plaid' sheet does not exist. Please create a link token first.");
      return;
    }

    // Get the last link_token from the sheet
    const lastRow = sheet.getLastRow();
    if (lastRow === 0) {
      SpreadsheetApp.getActiveSpreadsheet().toast("The 'Plaid' sheet is empty. Please create a link token first.");
      return;
    }
    const linkTokenData = JSON.parse(sheet.getRange(lastRow, 1).getValue());
    const linkToken = linkTokenData.link_token;

    if (!linkToken) {
      SpreadsheetApp.getActiveSpreadsheet().toast("Could not find a link_token in the last row of the 'Plaid' sheet.");
      return;
    }

    // Prepare the request body
    const body = {
      "client_id": getSecrets().CLIENT_ID,
      "secret": getSecrets().SECRET,
      "link_token": linkToken,
    };

    // Condense the above into a single object
    const params = {
      "contentType": "application/json",
      "method": "post",
      "payload": JSON.stringify(body),
      "muteHttpExceptions": true
    };

    // Make the POST request
    const responseText = makeRequest(`${getSecrets().URL}/link/token/get`, params);
    const result = JSON.parse(responseText);

    Logger.log('Full response from /link/token/get:');
    Logger.log(JSON.stringify(result, null, 2));

    // Automatically exchange public token if one is available
    if (result && result.link_sessions && result.link_sessions.length > 0) {
      for (const session of result.link_sessions) {
<<<<<<< HEAD
        if (session.results && session.results.item_add_results && session.results.item_add_results.length > 0 && session.results.item_add_results[0].public_token) {
          const publicToken = session.results.item_add_results[0].public_token;
          Logger.log("Public token found in /link/token/get response. Exchanging automatically.");
          _exchangePublicTokenInternal(publicToken);
=======
        if (session.on_success && session.on_success.public_token) {
          Logger.log("Public token found in /link/token/get response. Exchanging automatically.");
          _exchangePublicTokenInternal(session.on_success.public_token);
>>>>>>> f5cf770f
          // We'll just exchange the first one we find and then break.
          break;
        }
      }
    }

    // Check for the results object from a completed Link flow and store it if present
    if (result && result.link_sessions && result.link_sessions.length > 0 && result.link_sessions[0].results) {
      const resultsObject = result.link_sessions[0].results;
      sheet.getRange(lastRow, 2).setValue(JSON.stringify(resultsObject, null, 2));
      SpreadsheetApp.getActiveSpreadsheet().toast(`Successfully retrieved and stored the 'results' object in column B.`);
    } else {
      Logger.log("The '/link/token/get' response did not contain a 'results' object. Nothing was written to the sheet.");
      SpreadsheetApp.getActiveSpreadsheet().toast("Link token info retrieved, but no 'results' object was found to store.");
    }

  } catch (e) {
    Logger.log('An error occurred in getLinkTokenInfo:');
    Logger.log(e);
    SpreadsheetApp.getActiveSpreadsheet().toast(`Failed to get link token info. Check logs for details. Error: ${e.message}`);
  }
}


/**
 * Downloads and returns all transactions from Plaid.
 * 
 * @return {Object} the result of transactions.get, with all transactions.
 */
function syncTransactionsFromPlaid() {
  // Get the Plaid sheet for storing the cursor and access token
  let sheet = SpreadsheetApp.getActiveSpreadsheet().getSheetByName("Plaid");
  if (!sheet) {
    SpreadsheetApp.getActiveSpreadsheet().toast("The 'Plaid' sheet does not exist. Please create a link token and exchange it first.");
    throw new Error("The 'Plaid' sheet does not exist.");
  }
<<<<<<< HEAD

  const lastRow = sheet.getLastRow();
  if (lastRow < 2) { // Headers are in row 1
      SpreadsheetApp.getActiveSpreadsheet().toast("No data found in the 'Plaid' sheet.");
      throw new Error("No data in 'Plaid' sheet.");
  }

  let cursor = sheet.getRange(lastRow, 3).getValue() || null;
  let accessToken = sheet.getRange(lastRow, 5).getValue();

  if (!accessToken) {
    Logger.log("No access token found in 'Plaid' sheet. Falling back to getSecrets().");
    accessToken = getSecrets().ACCESS_TOKEN;
  }

  if (!accessToken) {
      SpreadsheetApp.getActiveSpreadsheet().toast("No Plaid access token found. Please link an account first or set it in the script properties.");
      throw new Error("Plaid access token not found.");
  }

  let added = [];
  let modified = [];
  let removed = [];
  let accounts = [];
  let hasMore = true;

  try {
    // Iterate through each page of new transaction updates for item
    while (hasMore) {
      const request = {
        client_id: getSecrets().CLIENT_ID,
        secret: getSecrets().SECRET,
        access_token: accessToken,
        cursor: cursor,
      };

      const params = {
        method: "post",
        contentType: "application/json",
        payload: JSON.stringify(request),
        muteHttpExceptions: true,
      };

      const responseText = makeRequest(`${getSecrets().URL}/transactions/sync`, params);
      const data = JSON.parse(responseText);

      if (data.error_code) {
          throw new Error(`Plaid API Error: ${data.error_code} - ${data.error_message}`);
      }

      // On the first page of the response, get the accounts.
      if (accounts.length === 0) {
        accounts = data.accounts || [];
      }

      added = added.concat(data.added || []);
      modified = modified.concat(data.modified || []);
      removed = removed.concat(data.removed || []);
      hasMore = data.has_more;
      cursor = data.next_cursor;
    }

    // Persist cursor and updated data
    sheet.getRange(lastRow, 3).setValue(cursor);
    Logger.log(`Sync complete. Next cursor stored: ${cursor}`);

    return { added, modified, removed, accounts };

  } catch (e) {
    Logger.log(`An error occurred during transaction sync: ${e.message}`);
    Logger.log(e);
    SpreadsheetApp.getActiveSpreadsheet().toast(`Error during transaction sync: ${e.message}`);
    throw e;
  }
}
    "contentType": "application/json",
    "method": "post",
    "payload": JSON.stringify({
      "client_id": getSecrets().CLIENT_ID,
      "secret": getSecrets().SECRET,
      "access_token": getSecrets().ACCESS_TOKEN
    }),
    "muteHttpExceptions": true
  };
  makeRequest(`${getSecrets().URL}/transactions/refresh`, params);
*/
=======

  const lastRow = sheet.getLastRow();
  if (lastRow < 2) { // Headers are in row 1
      SpreadsheetApp.getActiveSpreadsheet().toast("No data found in the 'Plaid' sheet.");
      throw new Error("No data in 'Plaid' sheet.");
  }
>>>>>>> f5cf770f

  let cursor = sheet.getRange(lastRow, 3).getValue() || null;
  let accessToken = sheet.getRange(lastRow, 5).getValue();

  if (!accessToken) {
    Logger.log("No access token found in 'Plaid' sheet. Falling back to getSecrets().");
    accessToken = getSecrets().ACCESS_TOKEN;
  }

  if (!accessToken) {
      SpreadsheetApp.getActiveSpreadsheet().toast("No Plaid access token found. Please link an account first or set it in the script properties.");
      throw new Error("Plaid access token not found.");
  }

  let added = [];
  let modified = [];
  let removed = [];
  let accounts = [];
  let hasMore = true;

  try {
    // Iterate through each page of new transaction updates for item
    while (hasMore) {
      const request = {
        client_id: getSecrets().CLIENT_ID,
        secret: getSecrets().SECRET,
        access_token: accessToken,
        cursor: cursor,
      };

      const params = {
        method: "post",
        contentType: "application/json",
        payload: JSON.stringify(request),
        muteHttpExceptions: true,
      };

      const responseText = makeRequest(`${getSecrets().URL}/transactions/sync`, params);
      const data = JSON.parse(responseText);

      if (data.error_code) {
          throw new Error(`Plaid API Error: ${data.error_code} - ${data.error_message}`);
      }

      // On the first page of the response, get the accounts.
      if (accounts.length === 0) {
        accounts = data.accounts || [];
      }

      added = added.concat(data.added || []);
      modified = modified.concat(data.modified || []);
      removed = removed.concat(data.removed || []);
      hasMore = data.has_more;
      cursor = data.next_cursor;
    }

    // Persist cursor and updated data
    sheet.getRange(lastRow, 3).setValue(cursor);
    Logger.log(`Sync complete. Next cursor stored: ${cursor}`);

    return { added, modified, removed, accounts };

  } catch (e) {
    Logger.log(`An error occurred during transaction sync: ${e.message}`);
    Logger.log(e);
    SpreadsheetApp.getActiveSpreadsheet().toast(`Error during transaction sync: ${e.message}`);
    throw e;
  }
}

/**
 * Fetch the transactions that are currently on the sheet.
 *
 * @param {SpreadsheetApp.Sheet} sheet the sheet to fetch the transactions from.
 * @return {Object} the transactions.
 */
function getTransactionsFromSheet(sheet) {

  const result = {};
  result.transactions = [];
  result.available = 0.0;
  result.current = 0.0;

  // Get the headers
  result.headers = sheet.getRange(getHeaderRowNumber(sheet), 1, 1, sheet.getLastColumn()).getValues().flat();
  result.headers = result.headers.map(item => item.replace("?", ""));
  result.headers = result.headers.map(item => item.toLowerCase());

  // Don't bother if it's empty
  if (sheet.getLastRow() === getHeaderRowNumber(sheet)) {
    Logger.log(`We fetched ${result.transactions.length} transactions from the sheet named ${sheet.getName()}.`);
    return result;
  }

  // Get the transactions, starting with most recent
  const values = sheet.getRange(getHeaderRowNumber(sheet) + 1, 1, sheet.getLastRow() - getHeaderRowNumber(sheet), sheet.getLastColumn()).getValues();
  for (let i = 0; i < values.length; i++) {
    const newSheetTxn = {};
    for (let j = 0; j < result.headers.length; j++) {
      newSheetTxn[result.headers[j].toLowerCase()] = values[i][j];
    }
    if (typeof newSheetTxn.date === "number") {
      newSheetTxn.date = new Date(newSheetTxn.date)
    }
    result.transactions.push(newSheetTxn);

    // Increment the balance(s)
    result.current += Number(values[i][6]);
    if (values[i][7] === false) {
      result.available += Number(values[i][6]);
    }

  }

  Logger.log(`We fetched ${result.transactions.length} transactions from the sheet named ${sheet.getName()}.`);

  return result;

}


/**
 * Convert a Plaid transaction to a transaction for the sheet.
 *
 * @param {Object} plaidTxn the transaction to convert.
 * @param {Object} sheetTxn the existing sheet transaction to update.
 * @return {Object} the converted transaction.
 */
function plaidToSheet(plaidTxn, sheetTxn = undefined) {

  // Use existing values if we have them
  let internal;
  let notes;
  let category;
  let subcategory;
  let channel;
  if (sheetTxn === undefined) {
    internal = false;
    notes = "";
    if (plaidTxn.category === null) {
      category = "UNKNOWN";
      subcategory = "UNKNOWN";
    } else {
      category = plaidTxn.category[0];
      subcategory = "";
      for (const subcat of plaidTxn.category.slice(1)) subcategory = subcategory + subcat + " ";
      subcategory = subcategory.slice(0, -1);
    }
    channel = plaidTxn.payment_channel;

  } else {
    internal = sheetTxn.internal;
    notes = sheetTxn.notes;
    category = sheetTxn.category;
    subcategory = sheetTxn.subcategory;
    channel = sheetTxn.channel;
  }

  // Return the transaction for the sheet
  return {
    "id": plaidTxn.transaction_id,
    "date": plaidTxn.date,
    "name": plaidTxn.name,
    "category": category,
    "subcategory": subcategory,
    "channel": channel,
    "account": plaidTxn.account_name,
    "amount": -plaidTxn.amount,
    "pending": plaidTxn.pending,
    "internal": internal,
    "notes": notes
  };

}


/**
 * Searches the transactions from the sheet to see if a given Plaid transaction already exists.
 * Painfully inefficient.
 *
 * @param {Object[]} sheetTxns the sheet transactions to search.
 * @param {Object} plaidTxn the Plaid transaction to search for.
 * @return {Number} the index of the plaidTxn, or -1 if it doesn't exist.
 */
function getIndexOfPlaidFromSheet(sheetTxns, plaidTxn) {

  const sameDateAndAmount = [];

  for (let i = 0; i < sheetTxns.length; i++) {

    // Check the IDs
    if (sheetTxns[i].id === plaidTxn.pending_transaction_id) {
      return i;
    } else if (sheetTxns[i].id === plaidTxn.transaction_id) {
      return i;
    }


    /* Only enable when the ACCESS_TOKEN has been changed
    // Check the date, name, and amount
    let date = sheetTxns[i].date
    if (typeof date === "number") {
      date = new Date(date)
    }
    if (date.getTime() === plaidTxn.date &&
      sheetTxns[i].name === plaidTxn.name &&
      sheetTxns[i].amount === -plaidTxn.amount) {
      return i;
    }

    // For if the name has changed
    if (date.getTime() === plaidTxn.date &&
      sheetTxns[i].amount === -plaidTxn.amount) {
      sameDateAndAmount.push(i)
    }
    */
  }

  // If there was only one with that date and amount
  if (sameDateAndAmount.length === 1) {
    return sameDateAndAmount[0];
  }

  return -1;
}


/**
 * Searches the transactions from plaid for the transaction with the ID, and returns its index.
 * Painfully inefficient.
 *
 * @param {Object[]} plaidTxns the Plaid transactions to search.
 * @param {string} id ID to search for.
 * @return {Number} the index of the transaction, or -1 if it doesn't exist.
 */
function getIndexOfIdFromPlaid(plaidTxns, id) {

  for (let i = 0; i < plaidTxns.length; i++) {
    if (plaidTxns[i].transaction_id === id) {
      return i;
    } else if (plaidTxns[i].pending_transaction_id === id) {
      return i;
    }
  }
  return -1;
}


/**
 * Inserts the sheet transaction into the sheet transactions in the correct place.
 *
 * @param {Object[]} sheetTxns the list of transactions from the sheet.
 * @param {Object} sheetTxn the sheet transaction to insert.
 * @return {Object[]} the updated sheet transactions.
 */
function saveNewSheetTransaction(sheetTxns, sheetTxn) {

  // Insert it when we first encounter an existing one with a smaller date
  for (let i = 0; i < sheetTxns.length; i++) {
    if (sheetTxn.date >= sheetTxns[i].date) {
      sheetTxns.splice(i, 0, sheetTxn);
      return sheetTxns;
    }
  }

  // If the new transaction is the oldest then add it at the end
  sheetTxns.push(sheetTxn);
  return sheetTxns;

}


/**
 * Writes the sheet transactions to the sheet.
 *
 * @param {SpreadsheetApp.Sheet} sheet the sheet to write the transactions to.
 * @param {Object[]} sheetTxns the sheet transactions to write.
 * @param {string[]} headers the headers of the sheet.
 */
function writeTransactionsToSheet(sheet, sheetTxns, headers) {

  const result = [];
  for (let i = 0; i < sheetTxns.length; i++) {

    const row = headers.slice();
    for (const [key, value] of Object.entries(sheetTxns[i])) {
      if (key === "date") {
        let date = new Date();
        date.setTime(value);
        row[row.indexOf(key)] = date;
      } else {
        row[row.indexOf(key)] = value;
      }
    }
    result.push(row);

  }

  sheet.deleteRows(getHeaderRowNumber(sheet) + 2, sheet.getLastRow() - (getHeaderRowNumber(sheet) + 1));
  sheet.insertRowsAfter(getHeaderRowNumber(sheet) + 1, result.length - 1);
  sheet.getRange(getHeaderRowNumber(sheet) + 1, 1, result.length, sheet.getLastColumn()).setValues(result);

}


/**
 * Formats the date as a nice string.
 *
 * @param {Date} date the date to parse.
 * @return {string} the nicely formatted date.
 */
function formatDate(date) {

  const months = ["Jan", "Feb", "Mar", "Apr", "May", "Jun",
    "Jul", "Aug", "Sep", "Oct", "Nov", "Dec"];
  const days = ["Sun", "Mon", "Tue", "Wed", "Thu", "Fri", "Sat"];
  return `${days[date.getDay()]} ${date.getDate()} ${months[date.getMonth()]} ${date.getFullYear()}`;

}


/**
 * Updates the transactions in the Transactions sheet.
 */
function updateTransactions() {

  const sheet = SpreadsheetApp.getActiveSpreadsheet().getSheetByName("Transactions");

  let existing = getTransactionsFromSheet(sheet);
  const plaid = syncTransactionsFromPlaid();

  // Handle removed transactions
  const removed_ids = plaid.removed.map(t => t.transaction_id);
  let kept_transactions = existing.transactions.filter(t => !removed_ids.includes(t.id));

  // Handle modified transactions
  const modified_map = new Map(plaid.modified.map(t => [t.transaction_id, t]));
  for (let i = 0; i < kept_transactions.length; i++) {
    const existing_txn = kept_transactions[i];
    if (modified_map.has(existing_txn.id)) {
      const plaid_txn = modified_map.get(existing_txn.id);
      // Add account_name which is needed by plaidToSheet
      plaid_txn.account_name = existing_txn.account;
      plaid_txn.date = Date.parse(plaid_txn.date); // Ensure date is in correct format
      kept_transactions[i] = plaidToSheet(plaid_txn, existing_txn);
    }
  }

  // Handle added transactions
  for (const plaidTxn of plaid.added) {
    let account_name = "?unknown?";
    for (let j = 0; j < plaid.accounts.length; j++) {
      if (plaid.accounts[j].account_id === plaidTxn.account_id) {
        account_name = plaid.accounts[j].name;
        break;
      }
    }
    plaidTxn.account_name = account_name;
    plaidTxn.date = Date.parse(plaidTxn.date); // Ensure date is in correct format
    const newSheetTxn = plaidToSheet(plaidTxn);
    kept_transactions = saveNewSheetTransaction(kept_transactions, newSheetTxn);
  }

  const num_added = plaid.added.length;
  const num_modified = plaid.modified.length;
  const num_removed = plaid.removed.length;

  if (num_added === 0 && num_modified === 0 && num_removed === 0) {
    Logger.log("No new transaction changes.");
    try {
      SpreadsheetApp.getActiveSpreadsheet().toast("No new changes to the transactions were found.");
    } catch (error) {}
  } else {
    // Write the transactions to the sheet
    Logger.log(`There are ${kept_transactions.length} transactions to write.`);
    writeTransactionsToSheet(sheet, kept_transactions, existing.headers);
    Logger.log(`Finished writing transactions to the sheet named ${sheet.getName()}.`);

    // Format the sheet neatly
    formatNeatlyTransactions(plaid);
    Logger.log(`Finished formatting the sheet named ${sheet.getName()} neatly.`);

    // Produce a message to tell the user of the changes
    try {
      const ui = SpreadsheetApp.getUi();
      let message = `Added: ${num_added}, Modified: ${num_modified}, Removed: ${num_removed}`;
      ui.alert("Transaction Sync Complete", message, ui.ButtonSet.OK);
    } catch (error) {}
  }

  // Update when this script was last run
  const range = sheet.getRange(getHeaderRowNumber(sheet) - 1, sheet.getLastColumn());
  if (range !== undefined) {
    const date = new Date();
    let minutes = date.getMinutes().toString();
    if (parseInt(minutes) < 10) minutes = "0" + minutes;
    const dateString = `Last updated on ${formatDate(date)} at ${date.getHours()}:${minutes}.`;
    range.setValue(dateString);
  }

}


/**
 * Extract and return the totals for the given account.
 * 
 * @param {Object} account the account from Plaid.
 * @return {Object} the totals.
 */
function getPlaidAccountTotals(account) {

  const result = {};

  // For a credit card account
  if (account.type === "credit") {
    result.available = -(account.balances.limit - account.balances.available);
    result.current = -account.balances.current;
    result.pending = result.available - result.current;

    // For a depository (normal current) account, or anything else
  } else {
    if (account.balances.available === null) {
      result.available = account.balances.current;
      result.current = account.balances.current;
      result.pending = 0;
    } else {
      result.available = account.balances.available;
      result.current = account.balances.current;
      result.pending = result.available - result.current;
    }
  }

  return result;

}


/**
 * Formats the 'Transactions' sheet neatly.
 * 
 * @param {Object} plaidResult the result of transactions.get from Plaid.
 */
function formatNeatlyTransactions(plaidResult = undefined) {

  const sheet = SpreadsheetApp.getActiveSpreadsheet().getSheetByName("Transactions");

  // Get the headers
  let headers = sheet.getRange(getHeaderRowNumber(sheet), 1, 1, sheet.getLastColumn()).getValues().flat();
  headers = headers.map(item => item.replace("?", ""));
  headers = headers.map(item => item.toLowerCase());

  // Get column letters (for A1 notation)
  const amountColNum = headers.indexOf("amount") + 1;

  // Create named ranges
  for (let i = 0; i < headers.length; i++) {
    const range = sheet.getRange(getHeaderRowNumber(sheet) + 1, i + 1, sheet.getLastRow() - getHeaderRowNumber(sheet), 1);
    SpreadsheetApp.getActiveSpreadsheet().setNamedRange(`${headers[i]}s`, range);
  }

  if (plaidResult !== undefined) {
    sheet.deleteRows(1, getHeaderRowNumber(sheet) - 2);
    Logger.log(`There are ${plaidResult.accounts.length} account(s).`)
    if (plaidResult.accounts.length === 1) {
      sheet.insertRows(1, 2)

      // Add the total titles and merge them
      sheet.getRange(1, 2, 1, amountColNum - 2).setValue("CURRENT BALANCE");
      sheet.getRange(2, 2, 1, amountColNum - 2).setValue("AMOUNT PENDING (UNACCOUNTED FOR)");
      sheet.getRange(3, 2, 1, amountColNum - 2).setValue("AMOUNT PENDING (ACCOUNTED FOR)");
      sheet.getRange(4, 2, 1, amountColNum - 2).setValue("AVAILABLE BALANCE");
      sheet.getRange(1, 2, 4, amountColNum - 2).mergeAcross();

      // Extract the totals
      const totals = getPlaidAccountTotals(plaidResult.accounts[0]);

      // Add the totals themselves
      sheet.getRange(1, amountColNum).setValue(`${totals.current}`);
      sheet.getRange(2, amountColNum).setValue(`=${totals.pending}-SUMIF(pendings, "=TRUE", amounts)`);
      sheet.getRange(3, amountColNum).setValue(`=SUMIF(pendings, "=TRUE", amounts)`);
      sheet.getRange(4, amountColNum).setValue(`=${totals.current}-${totals.pending}`);

    } else {
      sheet.insertRows(1, (plaidResult.accounts.length * 3) + 4);

      // Prepare to track the grand totals
      const grandTotals = {};
      grandTotals.available = 0;
      grandTotals.current = 0;
      grandTotals.pending = 0;

      // For each account
      for (let i = 1; i <= plaidResult.accounts.length; i++) {

        // Add the total titles and merge them
        sheet.getRange((i * 3) - 2, 2, 1, amountColNum - 2).setValue(`${plaidResult.accounts[i - 1].name} CURRENT BALANCE`);
        sheet.getRange((i * 3) - 1, 2, 1, amountColNum - 2).setValue(`${plaidResult.accounts[i - 1].name} AMOUNT PENDING`);
        sheet.getRange(i * 3, 2, 1, amountColNum - 2).setValue(`${plaidResult.accounts[i - 1].name} AVAILABLE BALANCE`);
        sheet.getRange((i * 3) - 2, 2, 3, amountColNum - 2).mergeAcross();

        // Extract the totals, and accumulate the grand totals
        const totals = getPlaidAccountTotals(plaidResult.accounts[i - 1]);
        grandTotals.available = totals.available + grandTotals.available;
        grandTotals.current = totals.current + grandTotals.current;
        grandTotals.pending = totals.pending + grandTotals.pending;

        // Add the totals themselves
        sheet.getRange((i * 3) - 2, amountColNum).setValue(`=ROUND(${totals.current}, 2)`);
        sheet.getRange((i * 3) - 1, amountColNum).setValue(`=ROUND(${totals.pending}, 2)`);
        sheet.getRange(i * 3, amountColNum).setValue(`=ROUND(${totals.available}, 2)`);

      }

      // Hide the account breakdown, because it takes up too much space
      const startingRow = (plaidResult.accounts.length * 3) + 2;
      sheet.hideRows(1, startingRow - 1);

      // Add the total titles and merge them
      sheet.getRange(startingRow, 2, 1, amountColNum - 2).setValue("TOTAL CURRENT BALANCE");
      sheet.getRange(startingRow + 1, 2, 1, amountColNum - 2).setValue("TOTAL AMOUNT PENDING (UNACCOUNTED FOR)");
      sheet.getRange(startingRow + 2, 2, 1, amountColNum - 2).setValue("TOTAL AMOUNT PENDING (ACCOUNTED FOR)");
      sheet.getRange(startingRow + 3, 2, 1, amountColNum - 2).setValue("TOTAL AVAILABLE BALANCE");
      sheet.getRange(startingRow, 2, 4, amountColNum - 2).mergeAcross();

      // Add the totals themselves
      sheet.getRange(startingRow, amountColNum).setValue(`=ROUND(${grandTotals.current}, 2)`);
      sheet.getRange(startingRow + 1, amountColNum).setValue(`=ROUND(${grandTotals.pending}, 2)-SUMIF(pendings, "=TRUE", amounts)`);
      sheet.getRange(startingRow + 2, amountColNum).setValue(`=SUMIF(pendings, "=TRUE", amounts)`);
      sheet.getRange(startingRow + 3, amountColNum).setValue(`=ROUND(${grandTotals.available}, 2)`);

    }
  }

  // Convert the TRUE/FALSE columns to checkboxes
  sheet.getRange(`pendings`).insertCheckboxes();
  sheet.getRange(`internals`).insertCheckboxes();

  // Add conditional formatting to the amount column
  const amountRange = sheet.getRange(`amounts`);
  const positiveRule = SpreadsheetApp.newConditionalFormatRule().setFontColor("#1B5E20").whenNumberGreaterThan(0).setRanges([amountRange]).build();
  const negativeRule = SpreadsheetApp.newConditionalFormatRule().setFontColor("#B71C1C").whenNumberLessThan(0).setRanges([amountRange]).build();
  sheet.setConditionalFormatRules([positiveRule, negativeRule]);

  // Add data validation for the categories, subcategories, and channels
  let range = sheet.getRange("categorys");
  let values = sheet.getRange("Categories")
  let rule = SpreadsheetApp.newDataValidation().requireValueInRange(values, true).setAllowInvalid(false).build();
  range.setDataValidation(rule);

  range = sheet.getRange("subcategorys");
  values = sheet.getRange("Subcategories")
  rule = SpreadsheetApp.newDataValidation().requireValueInRange(values, true).setAllowInvalid(false).build();
  range.setDataValidation(rule);

  range = sheet.getRange("channels");
  values = sheet.getRange("ChannelsValues")
  rule = SpreadsheetApp.newDataValidation().requireValueInRange(values, true).setAllowInvalid(false).build();
  range.setDataValidation(rule);

  // Freeze the top rows and hide two columns
  sheet.setFrozenRows(getHeaderRowNumber(sheet));
  sheet.hideColumn(sheet.getRange("ids"));
  sheet.hideColumn(sheet.getRange("accounts"));

  // Add protection for ranges that shouldn't be edited
  for (const protection of sheet.getProtections(SpreadsheetApp.ProtectionType.RANGE)) protection.remove();
  for (const name of ["ids", "dates", "names", "accounts", "amounts", "pendings"]) {
    sheet.getRange(name).protect().setWarningOnly(true);
  }

  // Recreate the filter
  amountRange.getFilter().remove();
  sheet.getRange(getHeaderRowNumber(sheet), 1, sheet.getLastRow() - (getHeaderRowNumber(sheet) - 1), sheet.getLastColumn()).createFilter();
}


/**
 * Formats the 'Weekly Summary' sheet neatly.
 */
function formatNeatlyWeeklySummary() {

  const sheet = SpreadsheetApp.getActiveSpreadsheet().getSheetByName("Weekly Summary");

  // Hide rows in the future
  sheet.showRows(1, sheet.getLastRow());
  const now = new Date();
  for (let i = 3; i < sheet.getLastRow() - 1; i++) {
    if (sheet.getRange(i, 2).getValue().getTime() <= now.getTime()) {
      sheet.hideRows(3, i - 3)
      break;
    }
  }

}


/** 
 * Searches for and returns the row number of the header row.
 * 
 * @param {SpreadsheetApp.Sheet} sheet the sheet to search.
 * @return {number} the row number, or -1 if it can't be found.
*/
function getHeaderRowNumber(sheet) {

  const range = sheet.getRange(1, 1, sheet.getLastRow()).getValues();
  for (let i = 0; i < range.length; i++) {
    if (range[i][0] === "ID") {
      return i + 1;
    }
  }

  return -1;

}


/**
 * Runs all the formatNeatly functions.
 */
function formatAll() {
  formatNeatlyTransactions()
  formatNeatlyWeeklySummary()
}


/**
 * Updates transactions and then formats everything neatly.
 */
function doEverything() {
  updateTransactions()
  formatNeatlyWeeklySummary()
}


/**
 * Creates a link token to be used to initialize Plaid Link.
 */
function createLinkToken() {

  try {
    // Prepare the request body
    const body = {
      "client_id": getSecrets().CLIENT_ID,
      "secret": getSecrets().SECRET,
      "client_name": "Bank Account to Sheets",
      "language": "en",
      "country_codes": ["US"],
      "user": {
<<<<<<< HEAD
        "client_user_id": Session.getEffectiveUser().getEmail(),
      },
      "products": ["transactions"],
=======
        "client_user_id": "1",
      },
      "products": ["transactions"],
      "hosted_link": {}
>>>>>>> f5cf770f
    };

    // Condense the above into a single object
    const params = {
      "contentType": "application/json",
      "method": "post",
      "payload": JSON.stringify(body),
      "muteHttpExceptions": true
    };

    // Make the POST request
    const responseText = makeRequest(`${getSecrets().URL}/link/token/create`, params);
    const result = JSON.parse(responseText);

    Logger.log('Full response from /link/token/create:');
    Logger.log(JSON.stringify(result, null, 2));

    // Get or create the 'Plaid' sheet
    let sheet = SpreadsheetApp.getActiveSpreadsheet().getSheetByName("Plaid");
    if (!sheet) {
      sheet = SpreadsheetApp.getActiveSpreadsheet().insertSheet("Plaid");
    }

    // Store the result in the sheet
    const nextRow = sheet.getLastRow() + 1;
    sheet.getRange(nextRow, 1).setValue(JSON.stringify(result, null, 2));

    // Tell the user that it was successful
    if (result.link_token) {
        SpreadsheetApp.getActiveSpreadsheet().toast(`Successfully created and stored link token in 'Plaid' sheet.`);
    } else {
        SpreadsheetApp.getActiveSpreadsheet().toast('Call to Plaid was successful, but no link token was returned.');
        Logger.log('Call to Plaid was successful, but no link token was returned. Full response logged above.');
    }
  } catch (e) {
    Logger.log('An error occurred in createLinkToken:');
    Logger.log(e);
    SpreadsheetApp.getActiveSpreadsheet().toast(`Failed to create link token. Check logs for details. Error: ${e.message}`);
  }
}


/**
 * Adds the Scripts menu to the menu bar at the top.
 */
function onOpen() {
  const menu = SpreadsheetApp.getUi().createMenu("Scripts");
  menu.addItem("Update Transactions", "updateTransactions");
  menu.addItem("Format the Transactions sheet neatly", "formatNeatlyTransactions");
  menu.addItem("Format the Weekly Summary sheet neatly", "formatNeatlyWeeklySummary");
  menu.addSeparator();
  menu.addItem("Format all sheets neatly", "formatAll");
  menu.addSeparator();
  menu.addItem("Do everything", "doEverything");
  menu.addSeparator();
  menu.addItem("Create Link Token", "createLinkToken");
  menu.addItem("Get Link Token Info", "getLinkTokenInfo");
<<<<<<< HEAD
  menu.addSeparator();
  menu.addItem("Exchange Public Token", "exchangePublicToken");
=======
>>>>>>> f5cf770f
  menu.addToUi();
}<|MERGE_RESOLUTION|>--- conflicted
+++ resolved
@@ -88,36 +88,6 @@
     }
 }
 
-<<<<<<< HEAD
-/**
- * Exchanges a public token for an access token by prompting the user.
- */
-function exchangePublicToken() {
-  try {
-    const ui = SpreadsheetApp.getUi();
-    const response = ui.prompt(
-      'Exchange Public Token',
-      'Please enter the public_token from Plaid Link:',
-      ui.ButtonSet.OK_CANCEL);
-
-    if (response.getSelectedButton() == ui.Button.OK) {
-      const publicToken = response.getResponseText();
-      if (publicToken) {
-        _exchangePublicTokenInternal(publicToken);
-      } else {
-        ui.alert("No public token was entered.");
-      }
-    }
-  } catch (e) {
-    Logger.log(`An error occurred in exchangePublicToken: ${e.message}`);
-    Logger.log(e);
-    SpreadsheetApp.getUi().alert(`Error during public token exchange: ${e.message}`);
-  }
-}
-
-=======
->>>>>>> f5cf770f
-
 /**
  * Gets information about a link token.
  */
@@ -169,16 +139,10 @@
     // Automatically exchange public token if one is available
     if (result && result.link_sessions && result.link_sessions.length > 0) {
       for (const session of result.link_sessions) {
-<<<<<<< HEAD
         if (session.results && session.results.item_add_results && session.results.item_add_results.length > 0 && session.results.item_add_results[0].public_token) {
           const publicToken = session.results.item_add_results[0].public_token;
           Logger.log("Public token found in /link/token/get response. Exchanging automatically.");
           _exchangePublicTokenInternal(publicToken);
-=======
-        if (session.on_success && session.on_success.public_token) {
-          Logger.log("Public token found in /link/token/get response. Exchanging automatically.");
-          _exchangePublicTokenInternal(session.on_success.public_token);
->>>>>>> f5cf770f
           // We'll just exchange the first one we find and then break.
           break;
         }
@@ -215,101 +179,12 @@
     SpreadsheetApp.getActiveSpreadsheet().toast("The 'Plaid' sheet does not exist. Please create a link token and exchange it first.");
     throw new Error("The 'Plaid' sheet does not exist.");
   }
-<<<<<<< HEAD
 
   const lastRow = sheet.getLastRow();
   if (lastRow < 2) { // Headers are in row 1
       SpreadsheetApp.getActiveSpreadsheet().toast("No data found in the 'Plaid' sheet.");
       throw new Error("No data in 'Plaid' sheet.");
   }
-
-  let cursor = sheet.getRange(lastRow, 3).getValue() || null;
-  let accessToken = sheet.getRange(lastRow, 5).getValue();
-
-  if (!accessToken) {
-    Logger.log("No access token found in 'Plaid' sheet. Falling back to getSecrets().");
-    accessToken = getSecrets().ACCESS_TOKEN;
-  }
-
-  if (!accessToken) {
-      SpreadsheetApp.getActiveSpreadsheet().toast("No Plaid access token found. Please link an account first or set it in the script properties.");
-      throw new Error("Plaid access token not found.");
-  }
-
-  let added = [];
-  let modified = [];
-  let removed = [];
-  let accounts = [];
-  let hasMore = true;
-
-  try {
-    // Iterate through each page of new transaction updates for item
-    while (hasMore) {
-      const request = {
-        client_id: getSecrets().CLIENT_ID,
-        secret: getSecrets().SECRET,
-        access_token: accessToken,
-        cursor: cursor,
-      };
-
-      const params = {
-        method: "post",
-        contentType: "application/json",
-        payload: JSON.stringify(request),
-        muteHttpExceptions: true,
-      };
-
-      const responseText = makeRequest(`${getSecrets().URL}/transactions/sync`, params);
-      const data = JSON.parse(responseText);
-
-      if (data.error_code) {
-          throw new Error(`Plaid API Error: ${data.error_code} - ${data.error_message}`);
-      }
-
-      // On the first page of the response, get the accounts.
-      if (accounts.length === 0) {
-        accounts = data.accounts || [];
-      }
-
-      added = added.concat(data.added || []);
-      modified = modified.concat(data.modified || []);
-      removed = removed.concat(data.removed || []);
-      hasMore = data.has_more;
-      cursor = data.next_cursor;
-    }
-
-    // Persist cursor and updated data
-    sheet.getRange(lastRow, 3).setValue(cursor);
-    Logger.log(`Sync complete. Next cursor stored: ${cursor}`);
-
-    return { added, modified, removed, accounts };
-
-  } catch (e) {
-    Logger.log(`An error occurred during transaction sync: ${e.message}`);
-    Logger.log(e);
-    SpreadsheetApp.getActiveSpreadsheet().toast(`Error during transaction sync: ${e.message}`);
-    throw e;
-  }
-}
-    "contentType": "application/json",
-    "method": "post",
-    "payload": JSON.stringify({
-      "client_id": getSecrets().CLIENT_ID,
-      "secret": getSecrets().SECRET,
-      "access_token": getSecrets().ACCESS_TOKEN
-    }),
-    "muteHttpExceptions": true
-  };
-  makeRequest(`${getSecrets().URL}/transactions/refresh`, params);
-*/
-=======
-
-  const lastRow = sheet.getLastRow();
-  if (lastRow < 2) { // Headers are in row 1
-      SpreadsheetApp.getActiveSpreadsheet().toast("No data found in the 'Plaid' sheet.");
-      throw new Error("No data in 'Plaid' sheet.");
-  }
->>>>>>> f5cf770f
 
   let cursor = sheet.getRange(lastRow, 3).getValue() || null;
   let accessToken = sheet.getRange(lastRow, 5).getValue();
@@ -958,16 +833,10 @@
       "language": "en",
       "country_codes": ["US"],
       "user": {
-<<<<<<< HEAD
-        "client_user_id": Session.getEffectiveUser().getEmail(),
-      },
-      "products": ["transactions"],
-=======
         "client_user_id": "1",
       },
       "products": ["transactions"],
       "hosted_link": {}
->>>>>>> f5cf770f
     };
 
     // Condense the above into a single object
@@ -1025,10 +894,5 @@
   menu.addSeparator();
   menu.addItem("Create Link Token", "createLinkToken");
   menu.addItem("Get Link Token Info", "getLinkTokenInfo");
-<<<<<<< HEAD
-  menu.addSeparator();
-  menu.addItem("Exchange Public Token", "exchangePublicToken");
-=======
->>>>>>> f5cf770f
   menu.addToUi();
 }